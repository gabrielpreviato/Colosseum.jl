--- conflicted
+++ resolved
@@ -12,10 +12,7 @@
 
 [compat]
 MsgPack = "1.2"
-<<<<<<< HEAD
 Documenter = "0.27"
-=======
->>>>>>> cf40b036
 julia = "1.8"
 
 [extras]
